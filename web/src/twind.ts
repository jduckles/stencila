--- conflicted
+++ resolved
@@ -20,7 +20,6 @@
     ...theme,
     extend: {
       fontFamily: {
-<<<<<<< HEAD
         sans: [
           'Inter',
           // The default Tailwind font stack from https://tailwindcss.com/docs/font-family
@@ -32,13 +31,10 @@
           'Segoe UI Symbol',
           'Noto Color Emoji',
         ],
+        mono: ['IBM Plex Mono', 'monospace'],
       },
       fontSize: {
         '2xs': '0.625rem',
-=======
-        sans: ['Lato', 'Montserrat'],
-        mono: ['IBM Plex Mono', 'monospace'],
->>>>>>> 194ddb79
       },
       dropShadow: {
         '2xl': '0 0 0.15em rgba(37, 104, 239, 1)',
