--- conflicted
+++ resolved
@@ -1,16 +1,5 @@
-<<<<<<< HEAD
 import { BlockInfo, EditorView, gutter, GutterMarker } from '@codemirror/view'
 import { BlockTypeList, ExecutableTypeList } from '@stencila/types'
-=======
-import {
-  BlockInfo,
-  EditorView,
-  gutter,
-  GutterMarker,
-  ViewUpdate,
-} from '@codemirror/view'
-import type { NodeType } from '@stencila/types'
->>>>>>> 26bd854a
 
 import { MappingEntry } from '../../../clients/format'
 import { ObjectClient } from '../../../clients/object'
