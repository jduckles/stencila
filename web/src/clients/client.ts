import { type DocumentId } from '../types'

/**
 * The abstract base class for all clients
 *
 * Sets the following classes on `document.body` where `${clientType}` is the
 * lowercase name of the client class:
 *
 * - ${clientType}-connected
 * - ${clientType}-disconnected
 *
 * Note that these are not mutually exclusive and if both are present it indicates
 * that the client was connected but got disconnected and is now attempting
 * to reconnect.
 *
 * Emits the following events on `window`:
 *
 * - ${clientType}-connected
 * - ${clientType}-disconnected
 * - ${clientType}-reconnected
 */
export abstract class Client {
  /**
   * The client's WebSocket connection
   */
  private ws: WebSocket

  /**
   * Status of the websocket connection
   */
  private hasConnected: boolean = false

  /**
   * Initial reconnection interval
   */
  private initialReconnectInterval: number = 1000

  /**
   * Current reconnection interval
   */
  private currentReconnectInterval: number = this.initialReconnectInterval

  /**
   * Construct a new document client
   *
   * @param id  The id of the document
   * @param subprotocol The WebSocket subprotocol to use
   */
  constructor(id: DocumentId, subprotocol: string) {
    this.connect(id, subprotocol)
  }

  /**
   * Create a new WebSocket and assign methods to it to handle `onopen` etc events.
   *
   * @param id  The id of the document
   * @param subprotocol The WebSocket subprotocol to use
   */
<<<<<<< HEAD
  private connect(url: string | URL, subprotocol: string) {
=======
  private connect(id: DocumentId, subprotocol: string) {
    const protocol = window.location.protocol === 'http:' ? 'ws' : 'wss'
    const host = window.location.host
    const url = `${protocol}://${host}/~ws/${id}`

>>>>>>> 6611b9ec
    this.ws = new WebSocket(url, subprotocol + '.stencila.org')

    const clientType = this.constructor.name.toLowerCase()

    this.ws.onopen = () => {
      console.debug(`${clientType} websocket open`)

      const classList = document.body.classList
      classList.add(`${clientType}-connected`)
      classList.remove(`${clientType}-disconnected`)

      window.dispatchEvent(
        new CustomEvent(
          this.hasConnected
            ? `${clientType}-reconnected`
            : `${clientType}-connected`
        )
      )

      this.hasConnected = true
    }

    this.ws.onclose = () => {
      console.debug(`${clientType} websocket closed`)

      document.body.classList.add(`${clientType}-disconnected`)

      window.dispatchEvent(new CustomEvent(`${clientType}-disconnected`))

      setTimeout(
        () => {
          if (this.currentReconnectInterval < 120000) {
            this.currentReconnectInterval *= 1.5
          }
          this.connect(id, subprotocol)
        },
        this.currentReconnectInterval + Math.random() * 3000
      )
    }

    this.ws.onmessage = (event: MessageEvent<string>) => {
      const message = JSON.parse(event.data)

      if (process.env.NODE_ENV === 'development') {
        console.log(`🚩 ${this.constructor.name} received:`, message)
      }

      this.receiveMessage(message)
    }
  }

  /**
   * Receive a message from the server
   *
   * This method should be overridden by clients that need to
   * handle incoming messages from the server.
   *
   * @param message The message as a JavaScript object
   */
  // @ts-expect-error "function is a stub"
  // eslint-disable-next-line @typescript-eslint/no-unused-vars
  protected receiveMessage(message: Record<string, unknown>) {}

  /**
   * Send a message to the server
   *
   * @param message The message as a JavaScript object
   */
  protected sendMessage(message: Record<string, unknown>) {
    if (process.env.NODE_ENV === 'development') {
      console.log(`📨 ${this.constructor.name} sending:`, message)
    }

    this.ws.send(JSON.stringify(message))
  }
}<|MERGE_RESOLUTION|>--- conflicted
+++ resolved
@@ -56,15 +56,11 @@
    * @param id  The id of the document
    * @param subprotocol The WebSocket subprotocol to use
    */
-<<<<<<< HEAD
-  private connect(url: string | URL, subprotocol: string) {
-=======
   private connect(id: DocumentId, subprotocol: string) {
     const protocol = window.location.protocol === 'http:' ? 'ws' : 'wss'
     const host = window.location.host
     const url = `${protocol}://${host}/~ws/${id}`
 
->>>>>>> 6611b9ec
     this.ws = new WebSocket(url, subprotocol + '.stencila.org')
 
     const clientType = this.constructor.name.toLowerCase()
