--- conflicted
+++ resolved
@@ -198,28 +198,10 @@
   private revise(e: Event) {
     e.stopImmediatePropagation()
     const feedback = this.reviseRef.value.value
-<<<<<<< HEAD
-    if (feedback && feedback !== '') {
-      this.dispatchEvent(
-        documentCommandEvent({
-          command: 'patch-node',
-          nodeType: 'InstructionBlock',
-          nodeIds: [this.id],
-          nodeProperty: ['feedback', feedback],
-        })
-      )
-    }
-    this.dispatchEvent(
-      documentCommandEvent({
-        command: 'revise-node',
-        nodeType: 'InstructionBlock',
-        nodeIds: [this.id],
-=======
     this.dispatchEvent(
       documentCommandEvent({
         command: 'revise-node',
         args: [this.id, feedback],
->>>>>>> e18ae77f
       })
     )
   }
