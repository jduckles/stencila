import { html } from 'lit'
import { customElement } from 'lit/decorators.js'

import '../ui/nodes/card'

import { withTwind } from '../twind'

import { Entity } from './entity'

import './array-item'
import '../ui/nodes/node-card/on-demand/block'

/**
 * Web component representing a Stencila Schema `Array` node
 *
 * Note that this extends `Entity`, despite not doing so in Stencila Schema, to
 * make use of the various `render*View()` methods.
 *
 * @see https://github.com/stencila/stencila/blob/main/docs/reference/schema/data/array.md
 */
@customElement('stencila-array')
@withTwind()
export class Array extends Entity {
  /**
   * In static view just render the value
   */
  override renderStaticView() {
    return html`<slot></slot>`
  }

  /**
   * In dynamic view, render a node card with the value in the content slot.
   */
  override renderDynamicView() {
    return html`
      <stencila-ui-block-on-demand type="Array" view="dynamic">
<<<<<<< HEAD
        <div slot="content" class="p-2">
=======
        <div slot="content">
>>>>>>> e05d0f96
          <slot></slot>
        </div>
      </stencila-ui-block-on-demand>
    `
  }

  /**
   * In source view, render the same as dynamic view, including the
   * value since that won't be a present in the source usually (given this
   * node type is normally only present in `CodeChunk.outputs` and `CodeExpression.output`).
   */
  override renderSourceView() {
    return html`
      <stencila-ui-block-on-demand type="Array" view="source">
<<<<<<< HEAD
        <div slot="body" class="p-2">
=======
        <div slot="body">
>>>>>>> e05d0f96
          <slot></slot>
        </div>
      </stencila-ui-block-on-demand>
    `
  }
}<|MERGE_RESOLUTION|>--- conflicted
+++ resolved
@@ -34,11 +34,7 @@
   override renderDynamicView() {
     return html`
       <stencila-ui-block-on-demand type="Array" view="dynamic">
-<<<<<<< HEAD
-        <div slot="content" class="p-2">
-=======
         <div slot="content">
->>>>>>> e05d0f96
           <slot></slot>
         </div>
       </stencila-ui-block-on-demand>
@@ -53,11 +49,7 @@
   override renderSourceView() {
     return html`
       <stencila-ui-block-on-demand type="Array" view="source">
-<<<<<<< HEAD
-        <div slot="body" class="p-2">
-=======
         <div slot="body">
->>>>>>> e05d0f96
           <slot></slot>
         </div>
       </stencila-ui-block-on-demand>
