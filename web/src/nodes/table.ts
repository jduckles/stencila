--- conflicted
+++ resolved
@@ -24,12 +24,9 @@
       <stencila-ui-block-on-demand
         type="Table"
         view="dynamic"
-<<<<<<< HEAD
         depth=${this.depth}
         ancestors=${this.ancestors}
-=======
         node-id=${this.id}
->>>>>>> 3a2240bf
       >
         <div slot="body">
           <stencila-ui-node-authors type="Table">
