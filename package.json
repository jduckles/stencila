--- conflicted
+++ resolved
@@ -13,17 +13,11 @@
   "main": "dist/index.js",
   "types": "dist/types.d.ts",
   "scripts": {
-<<<<<<< HEAD
     "format": "npx prettier --write './**/*.{js,json,md,ts,yaml}'",
     "lint": "npx eslint './**/*.{js,ts}' --fix --env node --env es6 --env jest",
     "test": "gulp test && npx jest",
     "build": "npm run build:ts",
     "build:jsonschema": "gulp jsonschema",
-=======
-    "lint": "prettier --write './**/*.{js,json,md,ts,yaml}' && eslint './**/*.{js,ts}' --fix",
-    "build": "npm run build:schema && npm run build:ts && npm run build:py",
-    "build:schema": "ts-node src/schema.ts",
->>>>>>> b4c8aa4a
     "build:jsonld": "gulp jsonld",
     "build:ts": "ts-node src/typescript.ts",
     "build:py": "ts-node src/python.ts",
@@ -50,25 +44,18 @@
     "@stencila/encoda": "^0.59.1",
     "@types/fs-extra": "^8.0.0",
     "@types/jest": "^24.0.15",
-<<<<<<< HEAD
-=======
+    "@types/jest": "^24.0.15",
     "@types/js-yaml": "^3.12.1",
     "@types/lodash.clonedeep": "^4.5.6",
     "@types/toposort": "^2.0.1",
->>>>>>> b4c8aa4a
     "ajv": "^6.10.2",
     "better-ajv-errors": "^0.6.4",
     "fs-extra": "^8.1.0",
     "globby": "^10.0.1",
     "gulp": "^4.0.2",
-<<<<<<< HEAD
-    "husky": "^3.0.0",
-    "jest": "^24.8.0",
-=======
     "husky": "^3.0.1",
     "jest": "^24.8.0",
     "jest-file-snapshot": "^0.3.6",
->>>>>>> b4c8aa4a
     "js-yaml": "^3.13.1",
     "json-schema": "^0.2.3",
     "json-schema-to-typescript": "^6.1.3",
@@ -77,10 +64,7 @@
     "object.fromentries": "^2.0.0",
     "tempy": "^0.3.0",
     "through2": "^3.0.1",
-<<<<<<< HEAD
-=======
     "toposort": "^2.0.2",
->>>>>>> b4c8aa4a
     "ts-jest": "^24.0.2",
     "ts-node": "^8.3.0",
     "typescript": "^3.5.3",
