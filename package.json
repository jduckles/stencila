--- conflicted
+++ resolved
@@ -36,11 +36,7 @@
     "buble": "^0.15.2",
     "cheerio": "^0.22.0",
     "d3": "^4.4.0",
-<<<<<<< HEAD
-=======
     "github-api": "^3.0.0",
-    "gray-matter": "^2.1.0",
->>>>>>> b8821dff
     "js-beautify": "^1.6.8",
     "rehype": "^3.0.0",
     "rehype-minify-whitespace": "^1.1.0",
@@ -49,7 +45,6 @@
     "rehype-stringify": "^2.1.0",
     "remark": "^6.2.0",
     "remark-bracketed-spans": "^1.0.0",
-<<<<<<< HEAD
     "remark-html": "github:sethvincent/remark-html",
     "remark-parse": "^2.2.0",
     "remark-slug": "^4.2.2",
@@ -60,13 +55,9 @@
     "unist-util-find-after": "^2.0.0",
     "unist-util-remove": "^0.2.1",
     "unist-util-visit": "^1.1.1",
-=======
-    "remark-html": "^5.1.0",
     "request": "^2.79.0",
-    "to-markdown": "^3.0.3",
     "vega": "^3.0.0-beta.22",
     "vega-lite": "^2.0.0-alpha.2",
->>>>>>> b8821dff
     "xmlhttprequest": "^1.8.0"
   },
   "devDependencies": {
