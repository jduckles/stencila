{
  "name": "@stencila/thema",
  "version": "1.5.6",
  "description": "Semantic themes for use with encoda (https://github.com/stencila/encoda)",
  "files": [
    "/dist"
  ],
  "main": "./dist/index.js",
  "scripts": {
    "build": "parcel build ./src/*.ts ./src/{common,themes}/**/*.{css,ts} && tsc --emitDeclarationOnly",
<<<<<<< HEAD
    "build:selectors": "npx ts-node src/generate/selectors.ts",
    "build:mathjax": "npx ts-node src/generate/mathjax.ts",
    "clean": "rm -rf .cache dist pages test/examples",
=======
    "build:selectors": "npx ts-node src/generateSelectors.ts",
    "clean": "rm -rf .cache dist docs test/examples",
>>>>>>> c0b1e820
    "dev": "parcel ./src/index.html ./src/examples/*.html --open",
    "lint": "stylelint \"./src/**/*.css\"",
    "lint:fix": "npm run lint -- --fix",
    "format": "prettier --write './**/*.{js,json,md,ts,yaml}'",
    "docs": "parcel build ./src/index.html ./src/examples/*.html -d docs --public-url .",
    "docs:test": "parcel build ./src/examples/*.html -d test/examples --public-url .",
    "postinstall": "npm run build:selectors",
    "semantic-release": "semantic-release",
    "test": "SAUCE_API_HOST=eu-central-1.saucelabs.com wdio",
    "watch": "parcel watch ./src/**/*.css ./src/**/*.ts"
  },
  "repository": {
    "type": "git",
    "url": "git+https://github.com/stencila/thema.git"
  },
  "keywords": [
    "Stencila",
    "document",
    "theme",
    "CSS"
  ],
  "author": "Stencila",
  "license": "Apache-2.0",
  "bugs": {
    "url": "https://github.com/stencila/thema/issues"
  },
  "homepage": "https://github.com/stencila/thema#readme",
  "devDependencies": {
    "@abide-community/parcel-plugin-clean-out-dir": "^1.0.0",
    "@babel/core": "^7.8.0",
    "@stencila/dev-config": "^1.4.5",
    "@stencila/schema": "^0.35.0",
    "@types/prismjs": "^1.16.0",
    "@wdio/cli": "^5.18.5",
    "@wdio/dot-reporter": "^5.18.6",
    "@wdio/local-runner": "^5.18.5",
    "@wdio/mocha-framework": "^5.16.15",
    "@wdio/sauce-service": "^5.16.10",
    "@wdio/static-server-service": "^5.16.10",
    "argos-cli": "^0.1.3",
    "autoprefixer": "^9.7.4",
    "babel-register": "^6.26.0",
    "chromedriver": "^79.0.0",
    "geckodriver": "^1.19.1",
    "globby": "^11.0.0",
    "mathjax-node": "^2.1.1",
    "normalize.css": "^8.0.1",
    "parcel-bundler": "^1.12.4",
    "parcel-plugin-url-loader": "git+https://github.com/stencila/parcel-plugin-url-loader.git",
    "postcss-custom-properties": "^9.0.2",
    "postcss-custom-selectors": "^5.1.2",
    "postcss-extend": "^1.0.5",
    "postcss-import": "^12.0.1",
    "postcss-import-url": "^4.0.0",
    "postcss-mixins": "^6.2.3",
    "postcss-nested": "^4.2.1",
    "postcss-url": "^8.0.0",
    "prismjs": "^1.19.0",
    "stylelint": "^13.0.0",
    "stylelint-config-standard": "^19.0.0",
    "stylelint-declaration-block-no-ignored-properties": "^2.2.0",
    "stylelint-declaration-strict-value": "^1.1.8",
    "stylelint-selector-pattern": "0.0.2",
    "stylelint-selector-tag-no-without-class": "^2.0.2",
    "typescript": "^3.7.4",
    "wdio-chromedriver-service": "^5.0.2",
    "wdio-geckodriver-service": "^1.0.3",
    "wdio-novus-visual-regression-service": "^0.3.0",
    "wdio-screenshot-v5": "^1.0.0",
    "webdriverio": "^5.18.5"
  },
  "prettier": "@stencila/dev-config/prettier-config.json",
  "release": {
    "extends": "@stencila/semantic-release-config"
  },
  "publishConfig": {
    "access": "public"
  },
  "commitlint": {
    "extends": [
      "@commitlint/config-conventional"
    ],
    "rules": {
      "scope-case": [
        2,
        "always",
        "sentence-case"
      ],
      "subject-case": [
        2,
        "always",
        "sentence-case"
      ]
    }
  },
  "eslintConfig": {
    "extends": "@stencila/eslint-config"
  },
  "husky": {
    "hooks": {
      "pre-commit": "npm run build:selectors && pretty-quick --staged",
      "commit-msg": "commitlint -E HUSKY_GIT_PARAMS"
    }
  },
  "renovate": {
    "extends": [
      "@stencila"
    ]
  },
  "dependencies": {
    "@stencila/components": "^0.9.0",
    "stencila": "^0.33.5"
  }
}<|MERGE_RESOLUTION|>--- conflicted
+++ resolved
@@ -8,14 +8,9 @@
   "main": "./dist/index.js",
   "scripts": {
     "build": "parcel build ./src/*.ts ./src/{common,themes}/**/*.{css,ts} && tsc --emitDeclarationOnly",
-<<<<<<< HEAD
     "build:selectors": "npx ts-node src/generate/selectors.ts",
     "build:mathjax": "npx ts-node src/generate/mathjax.ts",
-    "clean": "rm -rf .cache dist pages test/examples",
-=======
-    "build:selectors": "npx ts-node src/generateSelectors.ts",
     "clean": "rm -rf .cache dist docs test/examples",
->>>>>>> c0b1e820
     "dev": "parcel ./src/index.html ./src/examples/*.html --open",
     "lint": "stylelint \"./src/**/*.css\"",
     "lint:fix": "npm run lint -- --fix",
