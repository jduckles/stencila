---
id: 4170065
title: Getting started
description: Welcome to Stencila! Let’s quickly create your Stencila account and show you around so you can get started
relatedArticles:
  - ./organizations/create-an-organization.md
  - ./projects/create-a-project.md
---

Stencila offers user accounts for individuals and organizations for teams of people working together. Signing up with Stencila is the first step on your journey. Once you've joined you can work on your own and create your first project, or you can set up your organization and collabrate with others

## Create your account

Go to https://hub.stenci.la/

**Sign in** via one of your GibHub, Google, Orchid or Twitter accounts. *If you can use the same sign in method each time you won't get duplications on your account.*

<<<<<<< HEAD
Or **Sign in** via your GibHub, Google, Orchid or Twitter account or sign up as a user.
=======
![](https://i.imgur.com/wVxKgSZ.png)
>>>>>>> 189c72ff

Or, **Sign up** as a user with your email address and a username. Check your inbox for an email and select the link within it to **verify your address**. 

![](http://stencila.github.io/hub/manager/snaps/user-signup-form.png)

<<<<<<< HEAD
Check your inbox for an email and select the link within it to **verify your address**.
=======
If you have previously registered with the Stencila Hub simply **Sign in**.

![](http://stencila.github.io/hub/manager/snaps/user-signin-username-password-form.png)
>>>>>>> 189c72ff

## Personalise your page

Once you've logged in you will arrive on your dashboard :zap:

If you want to add a little extra information it helps make your page look awesome. Simply click **settings** and fill in whatever imformation you wish to be displayed about yourself.

![](http://stencila.github.io/hub/manager/snaps/org-new-profile-fields.png)

## Change your profile picture

Your profile picture helps identify you across Stencila :cat:

![](http://stencila.github.io/hub/manager/snaps/org-settings-image-form.png)

## Choose your theme

We want your published articles to look beautiful, branded and pleasant to read. :sparkles:

It's pretty exciting to be able to choose a theme and save yourself time deciding how your article will look. We have a range of design themes to choose from and you can preview them all at https://stencila.github.io/thema.

Once chosen, you are still able to make edits and changes to the theme if you want to. You can also choose another theme at an time.

Through **settings** scroll down to **Content** and click **Theme** to select your template and **Upload**.

![](http://stencila.github.io/hub/manager/snaps/org-settings-theme-field.png)

If you choose to leave this section untouched the default style theme assigned to your projects with be the **Stencila** theme.<|MERGE_RESOLUTION|>--- conflicted
+++ resolved
@@ -15,23 +15,15 @@
 
 **Sign in** via one of your GibHub, Google, Orchid or Twitter accounts. *If you can use the same sign in method each time you won't get duplications on your account.*
 
-<<<<<<< HEAD
-Or **Sign in** via your GibHub, Google, Orchid or Twitter account or sign up as a user.
-=======
 ![](https://i.imgur.com/wVxKgSZ.png)
->>>>>>> 189c72ff
 
 Or, **Sign up** as a user with your email address and a username. Check your inbox for an email and select the link within it to **verify your address**. 
 
 ![](http://stencila.github.io/hub/manager/snaps/user-signup-form.png)
 
-<<<<<<< HEAD
-Check your inbox for an email and select the link within it to **verify your address**.
-=======
 If you have previously registered with the Stencila Hub simply **Sign in**.
 
 ![](http://stencila.github.io/hub/manager/snaps/user-signin-username-password-form.png)
->>>>>>> 189c72ff
 
 ## Personalise your page
 
