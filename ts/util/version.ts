import { version as pkgVersion } from '../../package.json'

/**
 * Get the version string (e.g "1.2.3") for this package
 */
export const version = pkgVersion

/**
 * Get the major version string (e.g "1") for this package
 */
export const versionMajor: string = version.split('.')[0]

/**
 * Get the minor version string (e.g "1.2") for this package
 */
<<<<<<< HEAD
export function versionMinor(): string {
  return version().split('.').slice(0, 2).join('.')
}
=======
export const versionMinor = version
  .split('.')
  .slice(0, 2)
  .join('.')
>>>>>>> b01cebfd
<|MERGE_RESOLUTION|>--- conflicted
+++ resolved
@@ -13,13 +13,6 @@
 /**
  * Get the minor version string (e.g "1.2") for this package
  */
-<<<<<<< HEAD
 export function versionMinor(): string {
   return version().split('.').slice(0, 2).join('.')
-}
-=======
-export const versionMinor = version
-  .split('.')
-  .slice(0, 2)
-  .join('.')
->>>>>>> b01cebfd
+}