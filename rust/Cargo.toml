--- conflicted
+++ resolved
@@ -160,13 +160,8 @@
 dtparse = { version = "=1.2.0", optional = true }
 enum_dispatch = "=0.3.7"
 eyre = "=0.6.5"
-<<<<<<< HEAD
 flate2 = { version = "=1.0.21", optional = true }
-futures = "=0.3.16"
-=======
-flate2 = { version = "=1.0.20", optional = true }
 futures = "=0.3.17"
->>>>>>> d4661452
 gitignore = "=1.0.7"
 glob = "=0.3.0"
 handlebars = "=4.1.2"
