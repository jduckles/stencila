<<<<<<< HEAD
import '../../extensions/person'
=======
import { first, ready } from '../../util'
import DateTimeFormat = Intl.DateTimeFormat

const dateFormatter = new DateTimeFormat('en-US', {
  month: 'short',
  day: 'numeric',
  year: 'numeric'
})

const formatDate = (date: Date): string => {
  return dateFormatter.format(date)
}

ready((): void => {
  const dateEl = first(':--Date')
  if (!(dateEl instanceof Element)) return
  const date = new Date(dateEl.innerHTML)
  dateEl.innerHTML = formatDate(date)
})
>>>>>>> 0098d141
<|MERGE_RESOLUTION|>--- conflicted
+++ resolved
@@ -1,6 +1,3 @@
-<<<<<<< HEAD
-import '../../extensions/person'
-=======
 import { first, ready } from '../../util'
 import DateTimeFormat = Intl.DateTimeFormat
 
@@ -19,5 +16,4 @@
   if (!(dateEl instanceof Element)) return
   const date = new Date(dateEl.innerHTML)
   dateEl.innerHTML = formatDate(date)
-})
->>>>>>> 0098d141
+})