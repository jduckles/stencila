--- conflicted
+++ resolved
@@ -21,13 +21,8 @@
 
 const buildLinkToFiguresPdf = (url: string): void => {
   after(
-<<<<<<< HEAD
-    select('[data-is-download-pdf-link]')[0],
+    select('[data-is-download-pdf-list-item]')[0],
     create('li', null, createSimpleLink(url, 'Figures PDF'))
-=======
-    select('[data-is-download-pdf-list-item]')[0],
-    create('li', null, create('a', { href: url }, 'Figures PDF'))
->>>>>>> adb8a0b7
   )
 }
 
@@ -38,7 +33,7 @@
   menuId: string
 ): void => {
   const pdfLink = createSimpleLink(pdfUrl, 'Article PDF')
-  pdfLink.setAttribute('data-is-download-pdf-link', 'true')
+  pdfLink.setAttribute('data-is-download-pdf-list-item', 'true')
   after(
     select(':--references')[0],
     create(
@@ -47,19 +42,7 @@
 
       create('h2', null, 'Download links'),
       create('h3', null, 'Downloads'),
-<<<<<<< HEAD
       create('ul', null, create('li', null, pdfLink)),
-=======
-      create(
-        'ul',
-        null,
-        create(
-          'li',
-          { 'data-is-download-pdf-list-item': true },
-          create('a', { href: pdfUrl }, 'Article PDF')
-        )
-      ),
->>>>>>> adb8a0b7
       create('h3', null, 'Download citations'),
       create(
         'ul',
